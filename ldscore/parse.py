--- conflicted
+++ resolved
@@ -564,12 +564,9 @@
 			if end and not fname.endswith(end):
 				raise ValueError('{f} filename must end in {f}'.format(f=end))
 			
-<<<<<<< HEAD
-=======
 			comp = get_compression(fname)
 			self.df = pd.read_csv(fname, header=self.__header__, usecols=self.__usecols__, 
 				delim_whitespace=True, compression=comp)
->>>>>>> 097cb401
 			#if np.any(self.df.duplicated(self.df.columns[self.__keepcol__])):
 			#	raise ValueError('Duplicate Entries in Filter File')
 
